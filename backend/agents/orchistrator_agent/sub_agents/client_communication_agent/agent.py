--- conflicted
+++ resolved
@@ -1,13 +1,42 @@
-<<<<<<< HEAD
-from google.adk.agents import Agent
-from google.adk.tools import google_search
+"""Client Communication Guru - Empathetic message drafting specialist"""
+import os
+import google.generativeai as genai
+from tools.communication_tools import draft_email
 
-#can only use one built in tool at a time
+def client_communication_guru(case_context: str, task: str) -> dict:
+    """
+    Draft empathetic client communications using Gemini
+    
+    Args:
+        case_context: Context about the case
+        task: What communication is needed
+    
+    Returns:
+        dict with 'draft' and 'requires_approval'
+    """
+    
+    # Configure Gemini
+    genai.configure(api_key=os.getenv('GEMINI_API_KEY'))
+    model = genai.GenerativeModel('gemini-2.5-flash')
+    
+    prompt = f"""You are the Client Communication Guru for Morgan & Morgan law firm.
 
-### add your own python function
-def get_current_weather(city: dict) -> dict:
+Case Context:
+{case_context}
 
-    """Get the current weather for a given city"""
+Task: {task}
+
+Draft a clear, empathetic message for the client. Be professional yet warm.
+Use plain English (no legal jargon). Show empathy. Be transparent about next steps.
+
+Format as email if appropriate, otherwise as a message.
+"""
+
+    response = model.generate_content(prompt)
+    
+    # Extract text from Gemini response
+    draft_text = response.candidates[0].content.parts[0].text
+    
     return {
         
         "weather": f"The weather in {city} is sunny"
@@ -53,52 +82,5 @@
    - Maintain detailed records of all client communications
 
 Remember: You are the face of the firm to clients. Every message you draft should reflect professionalism, empathy, and legal expertise.""",
-
-   tools=[get_current_weather],
-)
-=======
-"""Client Communication Guru - Empathetic message drafting specialist"""
-import os
-import google.generativeai as genai
-from tools.communication_tools import draft_email
-
-def client_communication_guru(case_context: str, task: str) -> dict:
-    """
-    Draft empathetic client communications using Gemini
-    
-    Args:
-        case_context: Context about the case
-        task: What communication is needed
-    
-    Returns:
-        dict with 'draft' and 'requires_approval'
-    """
-    
-    # Configure Gemini
-    genai.configure(api_key=os.getenv('GEMINI_API_KEY'))
-    model = genai.GenerativeModel('gemini-2.5-flash')
-    
-    prompt = f"""You are the Client Communication Guru for Morgan & Morgan law firm.
-
-Case Context:
-{case_context}
-
-Task: {task}
-
-Draft a clear, empathetic message for the client. Be professional yet warm.
-Use plain English (no legal jargon). Show empathy. Be transparent about next steps.
-
-Format as email if appropriate, otherwise as a message.
-"""
-
-    response = model.generate_content(prompt)
-    
-    # Extract text from Gemini response
-    draft_text = response.candidates[0].content.parts[0].text
-    
-    return {
-        'draft': draft_text,
-        'requires_approval': True,
-        'agent': 'ClientCommunicationGuru'
-    }
->>>>>>> 341e782e
+   #  tools=[google_search],
+)