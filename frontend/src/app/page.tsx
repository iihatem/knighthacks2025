--- conflicted
+++ resolved
@@ -1,4 +1,3 @@
-<<<<<<< HEAD
 import Dashboard from "@/components/Dashboard";
 
 export default function Home() {
@@ -35,66 +34,9 @@
           <p className="text-gray-600 mb-6">
             Track changes in case progress over time and access detailed data on
             each case and outcomes.
-=======
-"use client";
-
-import { useState, FormEvent } from 'react';
-
-export default function CreateCasePage() {
-  const [status, setStatus] = useState({ message: '', type: '' });
-  const [isLoading, setIsLoading] = useState(false);
-  const [selectedFiles, setSelectedFiles] = useState<FileList | null>(null);
-
-  const handleFileChange = (e: React.ChangeEvent<HTMLInputElement>) => {
-    setSelectedFiles(e.target.files);
-  };
-
-  const handleSubmit = async (e: FormEvent<HTMLFormElement>) => {
-    e.preventDefault();
-    setIsLoading(true);
-    setStatus({ message: 'Uploading and processing files... This may take a moment.', type: 'loading' });
-
-    const formData = new FormData(e.currentTarget);
-
-    try {
-      // **IMPORTANT:** We fetch from port 5001, where your Python backend is running
-      const response = await fetch('http://127.0.0.1:5001/api/create-case', {
-        method: 'POST',
-        body: formData,
-      });
-
-      const result = await response.json();
-
-      if (response.ok) {
-        setStatus({ message: `Success! Case created. You will be redirected...`, type: 'success' });
-        // Redirect to the new dashboard page (which you'll build in Phase 2)
-        setTimeout(() => {
-          window.location.href = `/dashboard?case_id=${result.case_id}`;
-        }, 2000);
-      } else {
-        throw new Error(result.message || 'An unknown error occurred.');
-      }
-    } catch (error: any) {
-      setStatus({ message: `Error: ${error.message}`, type: 'error' });
-      setIsLoading(false);
-    }
-  };
-
-  return (
-    <div className="min-h-screen bg-gradient-to-br from-slate-50 to-blue-50 py-12 px-4">
-      <div className="max-w-3xl mx-auto">
-        {/* Header */}
-        <div className="text-center mb-8">
-          <h1 className="text-4xl font-bold text-slate-900 mb-2">
-            ⚖️ Tender for Lawyers
-          </h1>
-          <p className="text-slate-600 text-lg">
-            AI-Powered Legal Case Management for Morgan & Morgan
->>>>>>> 5b273a9d
           </p>
         </div>
 
-<<<<<<< HEAD
           {/* Chart placeholder */}
           <div className="mb-6">
             <div className="flex items-end justify-between h-32">
@@ -282,37 +224,9 @@
                   />
                 </svg>
               </div>
-=======
-        {/* Main Card */}
-        <div className="bg-white rounded-2xl shadow-xl p-8 border border-slate-200">
-          <div className="mb-6">
-            <h2 className="text-2xl font-semibold text-slate-800 mb-2">
-              Create a New Case
-            </h2>
-            <p className="text-slate-600">
-              Upload case documents and our AI will automatically analyze and organize them
-            </p>
-          </div>
-
-          <form onSubmit={handleSubmit} className="space-y-6">
-            {/* Case Name Input */}
-            <div>
-              <label htmlFor="case-name" className="block text-sm font-medium text-slate-700 mb-2">
-                Case Name
-              </label>
-              <input
-                type="text"
-                id="case-name"
-                name="case_name"
-                placeholder="e.g., Smith vs. Johnson Auto Accident"
-                required
-                className="w-full px-4 py-3 border border-slate-300 rounded-lg focus:ring-2 focus:ring-blue-500 focus:border-transparent transition-all text-slate-900 placeholder-slate-400"
-              />
->>>>>>> 5b273a9d
-            </div>
-          </div>
-
-<<<<<<< HEAD
+            </div>
+          </div>
+
           {/* Let's Connect */}
           <div className="bg-white rounded-2xl shadow-sm border border-gray-200 p-6">
             <div className="flex items-center justify-between mb-4">
@@ -429,106 +343,6 @@
               <p className="text-gray-600 mb-4">
                 Get access to exclusive benefits and expand your legal practice
                 opportunities.
-=======
-            {/* File Upload */}
-            <div>
-              <label htmlFor="case-files" className="block text-sm font-medium text-slate-700 mb-2">
-                Case Documents
-              </label>
-              <div className="mt-1 flex justify-center px-6 pt-5 pb-6 border-2 border-slate-300 border-dashed rounded-lg hover:border-blue-400 transition-colors bg-slate-50">
-                <div className="space-y-2 text-center">
-                  <svg
-                    className="mx-auto h-12 w-12 text-slate-400"
-                    stroke="currentColor"
-                    fill="none"
-                    viewBox="0 0 48 48"
-                  >
-                    <path
-                      d="M28 8H12a4 4 0 00-4 4v20m32-12v8m0 0v8a4 4 0 01-4 4H12a4 4 0 01-4-4v-4m32-4l-3.172-3.172a4 4 0 00-5.656 0L28 28M8 32l9.172-9.172a4 4 0 015.656 0L28 28m0 0l4 4m4-24h8m-4-4v8m-12 4h.02"
-                      strokeWidth={2}
-                      strokeLinecap="round"
-                      strokeLinejoin="round"
-                    />
-                  </svg>
-                  <div className="flex text-sm text-slate-600">
-                    <label
-                      htmlFor="case-files"
-                      className="relative cursor-pointer bg-white rounded-md font-medium text-blue-600 hover:text-blue-500 px-2"
-                    >
-                      <span>Upload files</span>
-                      <input
-                        id="case-files"
-                        name="files"
-                        type="file"
-                        multiple
-                        required
-                        onChange={handleFileChange}
-                        className="sr-only"
-                      />
-                    </label>
-                    <p className="pl-1">or drag and drop</p>
-                  </div>
-                  <p className="text-xs text-slate-500">
-                    PDF, TXT, JPG, PNG up to 10MB each
-                  </p>
-                  {selectedFiles && selectedFiles.length > 0 && (
-                    <div className="mt-3 text-sm text-slate-700 bg-white rounded-lg p-3 border border-slate-200">
-                      <p className="font-medium">{selectedFiles.length} file(s) selected:</p>
-                      <ul className="mt-2 space-y-1 text-xs text-slate-600 text-left">
-                        {Array.from(selectedFiles).map((file, idx) => (
-                          <li key={idx} className="flex items-center">
-                            <span className="mr-2">📄</span>
-                            <span className="truncate">{file.name}</span>
-                          </li>
-                        ))}
-                      </ul>
-                    </div>
-                  )}
-                </div>
-              </div>
-            </div>
-
-            {/* Submit Button */}
-            <button
-              type="submit"
-              disabled={isLoading}
-              className={`w-full py-4 px-6 rounded-lg font-semibold text-white text-lg transition-all shadow-lg ${
-                isLoading
-                  ? 'bg-slate-400 cursor-not-allowed'
-                  : 'bg-blue-600 hover:bg-blue-700 hover:shadow-xl active:scale-95'
-              }`}
-            >
-              {isLoading ? (
-                <span className="flex items-center justify-center">
-                  <svg className="animate-spin -ml-1 mr-3 h-5 w-5 text-white" xmlns="http://www.w3.org/2000/svg" fill="none" viewBox="0 0 24 24">
-                    <circle className="opacity-25" cx="12" cy="12" r="10" stroke="currentColor" strokeWidth="4"></circle>
-                    <path className="opacity-75" fill="currentColor" d="M4 12a8 8 0 018-8V0C5.373 0 0 5.373 0 12h4zm2 5.291A7.962 7.962 0 014 12H0c0 3.042 1.135 5.824 3 7.938l3-2.647z"></path>
-                  </svg>
-                  Processing Files...
-                </span>
-              ) : (
-                '🚀 Create Case & Analyze Documents'
-              )}
-            </button>
-          </form>
-
-          {/* Status Messages */}
-          {status.message && (
-            <div className={`mt-6 p-4 rounded-lg ${
-              status.type === 'success' ? 'bg-green-50 border border-green-200' :
-              status.type === 'error' ? 'bg-red-50 border border-red-200' :
-              'bg-blue-50 border border-blue-200'
-            }`}>
-              <p className={`font-medium ${
-                status.type === 'success' ? 'text-green-800' :
-                status.type === 'error' ? 'text-red-800' :
-                'text-blue-800'
-              }`}>
-                {status.type === 'success' && '✅ '}
-                {status.type === 'error' && '❌ '}
-                {status.type === 'loading' && '⏳ '}
-                {status.message}
->>>>>>> 5b273a9d
               </p>
               <button className="px-6 py-3 bg-white text-gray-800 rounded-full font-medium hover:bg-gray-50 transition-colors duration-200 flex items-center">
                 Upgrade now
@@ -550,10 +364,8 @@
             <div className="absolute top-0 right-0 w-32 h-32 opacity-10">
               <div className="w-full h-full bg-orange-500 rounded-full"></div>
             </div>
-          )}
-        </div>
-
-<<<<<<< HEAD
+          </div>
+
           {/* Case Progress */}
           <div className="bg-white rounded-2xl shadow-sm border border-gray-200 p-6">
             <div className="flex items-center justify-between mb-4">
@@ -620,18 +432,6 @@
                 </div>
               </div>
             </div>
-=======
-        {/* Feature Pills */}
-        <div className="mt-8 flex flex-wrap gap-3 justify-center">
-          <div className="px-4 py-2 bg-white rounded-full shadow-sm border border-slate-200 text-sm text-slate-700">
-            🤖 AI Document Analysis
-          </div>
-          <div className="px-4 py-2 bg-white rounded-full shadow-sm border border-slate-200 text-sm text-slate-700">
-            🔍 Semantic Search
-          </div>
-          <div className="px-4 py-2 bg-white rounded-full shadow-sm border border-slate-200 text-sm text-slate-700">
-            ☁️ Cloud Storage
->>>>>>> 5b273a9d
           </div>
         </div>
       </div>
